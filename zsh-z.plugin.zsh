# ZSH-z - jump around with ZSH - A native ZSH version of z without awk, sort,
# date, or sed
#
# https://github.com/agkozak/zsh-z
#
# Copyright (c) 2018 Alexandros Kozak
#
# Permission is hereby granted, free of charge, to any person obtaining a copy
# of this software and associated documentation files (the "Software"), to deal
# in the Software without restriction, including without limitation the rights
# to use, copy, modify, merge, publish, distribute, sublicense, and/or sell
# copies of the Software, and to permit persons to whom the Software is
# furnished to do so, subject to the following conditions:
#
# The above copyright notice and this permission notice shall be included in all
# copies or substantial portions of the Software.
#
# THE SOFTWARE IS PROVIDED "AS IS", WITHOUT WARRANTY OF ANY KIND, EXPRESS OR
# IMPLIED, INCLUDING BUT NOT LIMITED TO THE WARRANTIES OF MERCHANTABILITY,
# FITNESS FOR A PARTICULAR PURPOSE AND NONINFRINGEMENT. IN NO EVENT SHALL THE
# AUTHORS OR COPYRIGHT HOLDERS BE LIABLE FOR ANY CLAIM, DAMAGES OR OTHER
# LIABILITY, WHETHER IN AN ACTION OF CONTRACT, TORT OR OTHERWISE, ARISING FROM,
# OUT OF OR IN CONNECTION WITH THE SOFTWARE OR THE USE OR OTHER DEALINGS IN THE
# SOFTWARE.
#
# z (https://github.com/rupa/z) is copyright (c) 2009 rupa deadwyler and
# licensed under the WTFPL license, Version 2.
#
# ZSH-z maintains a jump-list of the directories you actually use.
#
# INSTALL:
#     * put something like this in your .zshrc:
#         source /path/to/zsh-z.plugin.zsh
#     * cd around for a while to build up the database
#     * optionally:
#       * Set ZSHZ_CMD in your .zshrc to change the command (default z)
#       * Set ZSHZ_COMPLETION to 'legacy' to restore the simpler, alphabetic
#           completion sorting method
#       * Set ZSHZ_DATA in your .zshrc to change the datafile (default ~/.z)
#       * Set ZSHZ_NO_RESOLVE_SYMLINKS to prevent symlink resolution
#       * Set ZSHZ_EXCLUDE_DIRS to an array of directories to exclude from your
#           database
#       * Set ZSHZ_OWNER to your username if you want use ZSH-z while sudoing
#           with $HOME kept
#
# USAGE:
#     * z foo     # cd to the most frecent directory matching foo
#     * z foo bar # cd to the most frecent directory matching both foo and bar
#                     (e.g. /foo/bat/bar/quux)
#     * z -r foo  # cd to the highest ranked directory matching foo
#     * z -t foo  # cd to most recently accessed directory matching foo
#     * z -l foo  # List matches instead of changing directories
#     * z -e foo  # Echo the best match without changing directories
#     * z -c foo  # Restrict matches to subdirectories of PWD
#     * z -x foo  # Remove the PWD from the database

# shellcheck shell=ksh
# shellcheck disable=SC2016,SC2079,SC2086,SC2128

typeset -g USAGE="Usage: ${ZSHZ_CMD:-${_Z_CMD:-z}} [OPTION]... [ARGUMENT]
Jump to a directory that you have visited frequently or recently, or a bit of both, based on the partial string ARGUMENT.

With no ARGUMENT, list the directory history in ascending rank.

  -c    Only match subdirectories of the current directory
  -e    Echo the best match without going to it
  -h    Display this help and exit
  -l    List all matches without going to them
  -r    Match by rank
  -t    Match by recent access
  -x    Remove the current directory from the database"

: ${ZSHZ_DATA:=${_Z_DATA:=${HOME}/.z}}

# If the datafile is a directory, print a warning
[[ -d $ZSHZ_DATA ]] && {
  print "ERROR: ZSH-z's datafile (${ZSHZ_DATA}) is a directory." >&2
}

# Load zsh/datetime module, if necessary (only necessary on some old versions
# of ZSH
(( $+EPOCHSECONDS )) || zmodload zsh/datetime

########################################################
# Maintain the datafile
#
# Reads the old datafile contents from STDIN, adds the
# current path to them, alters the contents to "age"
# them, and prints the new contents of the datafile to
# STDOUT.
#
# Arguments:
#   $1 Path to be added to datafile
########################################################
_zshz_maintain_datafile() {
  # Characters special to the shell are quoted with backslashes
  # shellcheck disable=SC2154
  local add_path=${(q)1}
  local now=$EPOCHSECONDS count x line datafile=$ZSHZ_DATA
  local -a lines
  local -A rank time

  rank[$add_path]=1
  time[$add_path]=$now

  # Load the datafile into an aray and parse it
  lines=( ${(f)"$(< $datafile)"} ) 2> /dev/null

  # Remove paths from database if they no longer exist
  local -a existing_paths
  for line in $lines; do
    [[ -d ${line%%\|*} ]] && existing_paths+=( $line )
  done
  lines=( $existing_paths )

  local path_field rank_field time_field
  for line in $lines; do
    path_field=${line%%\|*}
    rank_field=${${line%\|*}#*\|}
    time_field=${line##*\|}

    if [[ $path_field == "$1" ]]; then
      (( rank[$path_field] = rank_field + 1 ))
      (( time[$path_field] = now ))
    else
      (( rank[$path_field] = rank_field ))
      (( time[$path_field] = time_field ))
    fi
    (( count += rank_field ))
  done
  if (( count > 9000 )); then
    # Aging
    #
    # shellcheck disable=SC2154
    for x in ${(k)rank}; do
      # When a rank drops below 1, drop the path from the database
      if (( (( 0.99 * rank[$x] )) >= 1 )); then
        print "$x|$(( 0.99 * rank[$x] ))|${time[$x]}"
      fi
    done
  else
    for x in ${(k)rank}; do
      print "$x|${rank[$x]}|${time[$x]}"
    done
  fi
}

########################################################
# Simple, legacy tab completion
#
# Process the query string for tab completion. Read the
# contents of the datafile from STDIN and prints matches
# to STDOUT.
#
# Arguments:
#   $1 The string to be completed
########################################################
_zshz_legacy_complete() {
  setopt LOCAL_OPTIONS EXTENDED_GLOB

  local imatch path_field rank_field time_field datafile=$ZSHZ_DATA

  # shellcheck disable=SC2053
  [[ $1 == ${1:l} ]] && imatch=1
  1=${1// ##/*}

  while IFS='|' read -r path_field rank_field time_field;  do
    if (( imatch )); then
      # shellcheck disable=SC2086,SC2154
      if [[ ${path_field:l} == *${~1}* ]]; then
        print $path_field
      fi
    elif [[ $path_field == *${~1}* ]]; then
      print $path_field
    fi
  done < "$datafile"
}

########################################################
# Find the common root of a list of matches, if it
# exists, and put it on the editor stack buffer
#
# Arguments:
#   $1 Name of associative array of matches and ranks
########################################################
_zshz_common() {
  local -A common_matches
  common_matches=( ${(Pkv)1} )
  local x short

  # shellcheck disable=SC2154
  for x in ${(k)common_matches}; do
    if (( ${common_matches[$x]} )); then
      if [[ -z $short ]] || (( ${#x} < ${#short} )); then
        short=$x
      fi
    fi
  done

  [[ $short == '/' ]] && return

  for x in ${(k)common_matches}; do
    (( ${common_matches[$x]} )) && [[ $x != $short* ]] && return
  done

  print -z $short
}

########################################################
# Put the desired directory on the editor stack buffer,
# or list it to STDOUT.
#
# Arguments:
#   $1 Associative array of matches and ranks
#   $2 best_match or ibest_match
#   $3 Whether or not to just print the results as a
#     list (0 or 1)
########################################################
_zshz_output() {
  # shellcheck disable=SC2034
  local common x match_array=$1 match=$2 list=${3:-0}
  local -a output
  local -A output_matches
  output_matches=( ${(Pkv)match_array} )

  _zshz_common $match_array
  read -rz common

  local stack
  if (( frecent_completion )); then
    local -a descending_list
    local k
    # shellcheck disable=SC2154
    for k in ${(@k)output_matches}; do
      print -z -f "%.2f|%s" ${output_matches[$k]} $k
      read -rz stack
      descending_list+=$stack
    done
    descending_list=( ${${(@On)descending_list}#*\|} )
    print -l $descending_list
  elif (( list )); then
    for x in ${(k)output_matches}; do
      if (( ${output_matches[$x]} )); then
        print -z -f "%-10.2f %s\n" ${output_matches[$x]} $x
        read -rz stack
        output+=$stack
      fi
    done
    if [[ -n $common ]]; then
      printf "%-10s %s\n" 'common:' $common
    fi
    # Sort results and remove trailing ".00"
    # shellcheck disable=SC2154
    for x in ${(@on)output};do
      print "${${x%${x##[[:digit:]]##\.[[:digit:]]##[[:blank:]]}}/\.00/   }${x##[[:digit:]]##\.[[:digit:]]##[[:blank:]]}"
    done
  else
    if [[ -n $common ]]; then
      print -z $common
    else
      # shellcheck disable=SC2154
      print -z ${(P)match}
    fi
  fi
}

############################################################
# THE COMMAND
#
# Arguments:
#   $* The command line arguments
############################################################
zshz() {
  setopt LOCAL_OPTIONS EXTENDED_GLOB
<<<<<<< HEAD
=======

  (( ZSHZ_DEBUG )) && setopt WARN_CREATE_GLOBAL WARN_NESTED_VAR 2> /dev/null
>>>>>>> aac2fd13

  # Allow the user to specify the datafile name in $ZSHZ_DATA (default: ~/.z)
  local datafile=$ZSHZ_DATA

  # If datafile is a symlink, dereference it
  [[ -h $datafile ]] && datafile=${datafile:A}

  # Bail if we don't own the datafile and $ZSHZ_OWNER is not set
  [[ -z ${ZSHZ_OWNER:-${_Z_OWNER}} ]] && [[ -f $datafile ]] \
    && [[ ! -O $datafile ]] && return

  # Add entries to the datafile
  if [[ $1 == "--add" ]]; then
    shift

    # $HOME isn't worth matching
    [[ $* == "$HOME" ]] && return

    # Don't track directory trees excluded in ZSHZ_EXCLUDE_DIRS
    local exclude
    for exclude in ${(@)ZSHZ_EXCLUDE_DIRS:-${(@)_Z_EXCLUDE_DIRS}}; do
      case $* in
        $exclude*) return ;;
      esac
    done

    # A temporary file that gets copied over the datafile if all goes well
    local tempfile="$datafile.$RANDOM"

    _zshz_maintain_datafile "$*" >| "$tempfile"

    # Avoid clobbering the datafile in a race condition
    if (( $? != 0 )) && [[ -f $datafile ]]; then
      command rm -f "$tempfile"
    else
      if [[ -n ${ZSHZ_OWNER:-${_Z_OWNER}} ]]; then
        chown "${ZSHZ_OWNER:-${_Z_OWNER}}":"$(id -ng "${ZSHZ_OWNER:-${_Z_OWNER}}")" "$tempfile"
      fi
      command mv -f "$tempfile" "$datafile" 2> /dev/null \
        || command rm -f "$tempfile"
    fi

  elif [[ ${ZSHZ_COMPLETION:-frecent} == 'legacy' ]] && [[ $1 == '--complete' ]] \
    && [[ -s $datafile ]]; then

    _zshz_legacy_complete "$2"

  else
    # list/go
    local frecent_completion echo fnd last opt list typ
    while [[ -n $1 ]]; do
      case $1 in
        # The new frecent completion method returns directories in the order of
        # most frecent to least frecent
        --complete) [[ ${ZSHZ_COMPLETION:-frecent} != 'legacy' ]] \
          && frecent_completion=1 ;;
        --)
          while [[ -n $1 ]]; do
            shift
            fnd="$fnd${fnd:+ }$1"
          done
          ;;
        -*)
          opt=${1:1}
          while [[ -n $opt ]]; do
            case ${opt:0:1} in
              c) fnd="^$PWD $fnd" ;;
              e) echo=1 ;;
              h|-help) print $USAGE >&2; return ;;
              l) list=1 ;;
              r) typ='rank' ;;
              t) typ='recent' ;;
              x)
                local -a lines
                local line
                local tempfile="${datafile}.${RANDOM}"
                lines=( "${(@f)"$(<$datafile)"}" )
                # All of the lines that don't match the PWD
                lines=( ${(M)lines:#^${PWD}\|*} )
                print -l $lines > "$tempfile"
                command mv -f "$tempfile" "$datafile" \
                  || command rm -f "$tempfile"
                # In order to make z -x work, we have to disable zsh-z's adding
                # to the database until the user changes directory and the
                # chpwd_functions are run
                typeset -g ZSHZ_REMOVED=1
                return 0
                ;;
            esac
            opt=${opt:1}
          done
          ;;
        *) fnd="$fnd${fnd:+ }$1" ;;
      esac
      last=$1
      (( $# )) && shift
    done
    [[ -n $fnd ]] && [[ "$fnd" != "^$PWD " ]] || list=1

    # If we hit enter on a completion just go there
    case $last in
      # Completions will always start with /
      /*) (( ! list )) && [[ -d $last ]] && builtin cd "$last" && return ;;
    esac

    # If there is no datafile yet
    [[ -f $datafile ]] || return

    # shellcheck disable=SC2034
    local q=${${fnd// ##/*}#\^} hi_rank=-9999999999 ihi_rank=-9999999999 dx
    local best_match ibest_match rank line
    local -A matches imatches
    local -a lines existing_paths

    # Load the datafile into an aray and parse it
    lines=( ${(f)"$(< $datafile)"} )

    # Remove paths from database if they no longer exist
    local -a existing_paths
    for line in $lines; do
      [[ -d ${line%%\|*} ]] && existing_paths+=( $line )
    done
    lines=( $existing_paths )

    local path_field rank_field time_field
    for line in $lines; do
      path_field=${line%%\|*}
      rank_field=${${line%\|*}#*\|}
      time_field=${line##*\|}

      case $typ in
        rank) rank=$rank_field ;;
        recent) (( rank = time_field - EPOCHSECONDS )) ;;
        # Frecency routine
        *)
          (( dx = EPOCHSECONDS - time_field ))
          if (( dx < 3600 )); then
            (( rank = rank_field * 4 ))
          elif (( dx < 86400 )); then
            (( rank = rank_field * 2 ))
          elif (( dx < 604800 )); then
            (( rank = rank_field / 2. ))
          else
            (( rank = rank_field / 4. ))
          fi
          ;;
      esac

      # shellcheck disable=SC2154
      if [[ $path_field == *${~q}* ]]; then
        matches[$path_field]=$rank
      elif [[ ${path_field:l} == *${~q:l}* ]]; then
        imatches[$path_field]=$rank
      fi

      if (( matches[$path_field] )) \
        && (( matches[$path_field] > hi_rank )); then
        best_match=$path_field
        hi_rank=${matches[$path_field]}
      elif (( imatches[$path_field] )) \
        && (( imatches[$path_field] > ihi_rank )); then
        ibest_match=$path_field
        ihi_rank=${imatches[$path_field]}
      fi
    done

    if [[ -n $best_match ]]; then
      _zshz_output matches best_match $list
    elif [[ -n $ibest_match ]]; then
      _zshz_output imatches ibest_match $list
    fi

    local success=$?

    local cd
    read -rz cd

    if (( success == 0 )) && [[ -n $cd ]]; then
      if (( echo )); then
        print "$cd"
      else
        # shellcheck disable=SC2164
        builtin cd "$cd"
      fi
    else
      return 1
    fi
  fi
}

# shellcheck disable=SC2086,SC2139
alias ${ZSHZ_CMD:-${_Z_CMD:-z}}='zshz 2>&1'

############################################################
# precmd and chpwd
############################################################

# Add the PWD to the datafile, unless ZSHZ_REMOVED shows it to
# have been recently removed with z -x

if [[ -n ${ZSHZ_NO_RESOLVE_SYMLINKS:-${_Z_NO_RESOLVE_SYMLINKS}} ]]; then
  _zshz_precmd() {
    (( ! ZSHZ_REMOVED )) && (zshz --add "${PWD:a}" &)
  }
else
  _zshz_precmd() {
    (( ! ZSHZ_REMOVED )) && (zshz --add "${PWD:A}" &)
  }
fi

_zshz_chpwd() {
  typeset -g ZSHZ_REMOVED=0
}

# Be careful not to load the precmd and chpwd functions
# more than once

[[ -n "${precmd_functions[(r)_zshz_precmd]}" ]] || {
  precmd_functions[$(($#precmd_functions+1))]=_zshz_precmd
}

[[ -n "${chpwd_functions[(r)_zshz_chpwd]}" ]] || {
  chpwd_functions[$(($#chpwd_functions+1))]=_zshz_chpwd
}

############################################################
# COMPLETION
############################################################

# Load compinit only if it has not already been loaded
# shellcheck disable=SC2154
(( $+functions[compinit] )) || autoload -U compinit && compinit

############################################################
# The completion handler
############################################################
_zshz() {
  if [[ ${ZSHZ_COMPLETION} == 'legacy' ]]; then
    # shellcheck disable=SC2154
    compadd -x 'Completing directory' -U "${(f)"$(zshz --complete "$PREFIX")"}"
  else
    # shellcheck disable=SC2154
    compadd -x 'Completing directory' -U -V zsh-z "${(f)$(zshz --complete "$PREFIX")}"
  fi

  # shellcheck disable=SC2034,SC2154
  compstate[insert]=menu
}

compdef _zshz zshz

# vim: ts=2:et:sts=2:sw=2:<|MERGE_RESOLUTION|>--- conflicted
+++ resolved
@@ -272,11 +272,8 @@
 ############################################################
 zshz() {
   setopt LOCAL_OPTIONS EXTENDED_GLOB
-<<<<<<< HEAD
-=======
 
   (( ZSHZ_DEBUG )) && setopt WARN_CREATE_GLOBAL WARN_NESTED_VAR 2> /dev/null
->>>>>>> aac2fd13
 
   # Allow the user to specify the datafile name in $ZSHZ_DATA (default: ~/.z)
   local datafile=$ZSHZ_DATA
